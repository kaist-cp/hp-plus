use core::sync::atomic::{AtomicPtr, Ordering};
use core::{mem, ptr};
use std::collections::VecDeque;

use crate::domain::Domain;
use crate::domain::EpochBarrier;
use crate::hazard::ThreadRecord;
use crate::retire::Retired;
<<<<<<< HEAD
use crate::{Invalidate, Unlink, GLOBAL_GARBAGE_COUNT};
=======
>>>>>>> 13545d2b
use crate::HazardPointer;
use crate::{Invalidate, Unlink};

pub struct Thread<'domain> {
    pub(crate) domain: &'domain Domain,
    pub(crate) hazards: &'domain ThreadRecord,
    /// available slots of hazard array
    pub(crate) available_indices: Vec<usize>,
    // Used for HP++
    // TODO: only 2 entries required
    pub(crate) epoched_hps: VecDeque<(usize, Vec<HazardPointer<'domain>>)>,
    // Used for HP++. It's the thread-local `retireds` in the paper.
    // These should be invalidated and added to retireds.
    pub(crate) unlinkeds: Vec<(
        Vec<*mut u8>,
        unsafe fn(*mut u8),
        Vec<HazardPointer<'domain>>,
    )>,
    pub(crate) retired: Vec<Retired>,
    pub(crate) count: usize,
}

impl<'domain> Thread<'domain> {
    pub fn new(domain: &'domain Domain) -> Self {
        let (thread, available_indices) = domain.threads.acquire();
        Self {
            domain,
            hazards: thread,
            available_indices,
            epoched_hps: VecDeque::new(),
            unlinkeds: Vec::new(),
            retired: Vec::new(),
            count: 0,
        }
    }
}

// stuff related to reclamation
impl<'domain> Thread<'domain> {
    const COUNTS_BETWEEN_INVALIDATION: usize = 32;
    const COUNTS_BETWEEN_PUSH: usize = 64;
    const COUNTS_BETWEEN_COLLECT: usize = 128;

    // NOTE: T: Send not required because we reclaim only locally.
    #[inline]
    pub unsafe fn retire<T>(&mut self, ptr: *mut T) {
        GLOBAL_GARBAGE_COUNT.fetch_add(1, Ordering::AcqRel);
        self.retired.push(Retired::new(ptr));
        let count = self.count.wrapping_add(1);
        self.count = count;
        if count % Self::COUNTS_BETWEEN_PUSH == 0 {
            self.domain.retireds.push(mem::take(&mut self.retired))
        }
        // TODO: collecting right after pushing is kinda weird
        if count % Self::COUNTS_BETWEEN_COLLECT == 0 {
            self.do_reclamation();
        }
    }

    pub unsafe fn try_unlink<T>(&mut self, unlink: impl Unlink<T>, links: &[*mut T]) -> bool
    where
        T: Invalidate,
    {
        let hps: Vec<_> = links
            .iter()
            .map(|&ptr| {
                let mut hp = HazardPointer::new(self);
                hp.protect_raw(ptr);
                hp
            })
            .collect();

        if let Ok(unlinkdes) = unlink.do_unlink() {
            unsafe fn invalidate<T: Invalidate>(ptr: *mut u8) {
                T::invalidate(&*(ptr as *mut T))
            }
            self.unlinkeds.push((
                mem::transmute::<Vec<_>, Vec<*mut u8>>(unlinkdes),
                invalidate::<T>,
                hps,
            ));

            let count = self.count.wrapping_add(1);
            self.count = count;
            if count % Self::COUNTS_BETWEEN_INVALIDATION == 0 {
                self.do_invalidation()
            }
            if count % Self::COUNTS_BETWEEN_COLLECT == 0 {
                self.do_reclamation();
            }
            true
        } else {
            drop(hps);
            false
        }
    }

    pub(crate) fn do_invalidation(&mut self) {
        let unlinkeds = mem::take(&mut self.unlinkeds);
        let mut hps = Vec::with_capacity(2 * Self::COUNTS_BETWEEN_INVALIDATION);
        let mut invalidateds = Vec::with_capacity(2 * Self::COUNTS_BETWEEN_INVALIDATION);
        for (rs, invalidate, mut h) in unlinkeds {
            for r in rs {
                unsafe { invalidate(r) };
                invalidateds.push(r);
            }
            hps.append(&mut h);
        }

        let epoch = self.domain.barrier.read();
        while let Some(&(old_epoch, _)) = self.epoched_hps.front() {
            if EpochBarrier::check(old_epoch, epoch) {
                drop(self.epoched_hps.pop_front());
            } else {
                break;
            }
        }
        self.epoched_hps.push_back((epoch, hps));

        for r in invalidateds {
            self.retired.push(Retired::new(r));
        }
    }

    #[inline]
    pub(crate) fn do_reclamation(&mut self) {
        let retireds = self.domain.retireds.pop_all();
        let retireds_len = retireds.len();
        if retireds.is_empty() {
            return;
        }

        self.domain.barrier.barrier();

        // only for hp++, but this doesn't introduce big cost for plain hp.
        self.epoched_hps.clear();

        let guarded_ptrs = self.domain.collect_guarded_ptrs(self);
        let not_freed: Vec<Retired> = retireds
            .into_iter()
            .filter_map(|element| {
                if guarded_ptrs.contains(&element.ptr) {
                    Some(element)
                } else {
                    unsafe { (element.deleter)(element.ptr) };
                    None
                }
            })
            .collect();
        GLOBAL_GARBAGE_COUNT.fetch_sub(retireds_len-not_freed.len(), Ordering::AcqRel);
        self.domain.retireds.push(not_freed);
    }
}

// stuff related to hazards
impl<'domain> Thread<'domain> {
    /// acquire hazard slot
    pub(crate) fn acquire(&mut self) -> usize {
        if let Some(idx) = self.available_indices.pop() {
            idx
        } else {
            self.grow_array();
            self.acquire()
        }
    }

    fn grow_array(&mut self) {
        let array_ptr = self.hazards.hazptrs.load(Ordering::Relaxed);
        let array = unsafe { &*array_ptr };
        let size = array.len();
        let new_size = size * 2;
        let mut new_array = Box::new(Vec::with_capacity(new_size));
        for i in 0..size {
            new_array.push(AtomicPtr::new(array[i].load(Ordering::Relaxed)));
        }
        unsafe { self.retire(array_ptr) };
        for _ in size..new_size {
            new_array.push(AtomicPtr::new(ptr::null_mut()));
        }
        self.hazards
            .hazptrs
            .store(Box::into_raw(new_array), Ordering::Release);
        self.available_indices.extend(size..new_size)
    }

    /// release hazard slot
    pub(crate) fn release(&mut self, idx: usize) {
        self.available_indices.push(idx);
    }
}

impl<'domain> Drop for Thread<'domain> {
    fn drop(&mut self) {
        // WARNING: Dropping HazardPointer touches available_indices. So available_indices MUST be
        // dropped after hps. For the same reason, Thread::drop MUST NOT acquire HazardPointer.
        self.epoched_hps.clear();
        self.unlinkeds.clear();
        self.available_indices.clear();
        self.domain.threads.release(self.hazards);
        self.domain.retireds.push(mem::take(&mut self.retired));
    }
}

impl core::fmt::Debug for Thread<'_> {
    fn fmt(&self, f: &mut std::fmt::Formatter<'_>) -> std::fmt::Result {
        f.debug_struct("Thread")
            .field("domain", &(&self.domain as *const _))
            .field("hazards", &(&self.hazards as *const _))
            .field("available_indices", &self.available_indices.as_ptr())
            .field("epoched_hps", &self.epoched_hps)
            .field("retired", &format!("[...; {}]", self.retired.len()))
            .field("count", &self.count)
            .finish()
    }
}<|MERGE_RESOLUTION|>--- conflicted
+++ resolved
@@ -6,12 +6,8 @@
 use crate::domain::EpochBarrier;
 use crate::hazard::ThreadRecord;
 use crate::retire::Retired;
-<<<<<<< HEAD
 use crate::{Invalidate, Unlink, GLOBAL_GARBAGE_COUNT};
-=======
->>>>>>> 13545d2b
 use crate::HazardPointer;
-use crate::{Invalidate, Unlink};
 
 pub struct Thread<'domain> {
     pub(crate) domain: &'domain Domain,
